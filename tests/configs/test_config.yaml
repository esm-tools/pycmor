--- conflicted
+++ resolved
@@ -29,21 +29,20 @@
     cmor_variable: "tas"
     input_type: "xr.DataArray"
     input_source: "xr_tutorial"
-<<<<<<< HEAD
     inputs:
       - path: "./"
         pattern: "test_input"
       - path: "./some/other/path"
         pattern: "test_input2"
-=======
-    input_patterns:
-      - "test_input"
   - name: test_rule3
     enabled: false
-    input_patterns: ["/a/b/c"]
+    inputs:
+      - path: "/a/b/c"
+      - pattern ".*"
     cmor_variable: "so"
   - name: test_rule4
     cmor_variable: "thetao"
     pipelines: ["sleeper_pipeline"]
-    input_patterns: ["/a/b/c"]
->>>>>>> ce92a48b
+    input_patterns:
+      - path: "/a/b/c"
+        pattern: ".*"