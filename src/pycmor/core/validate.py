"""
Provides validation of user configuration files by checking against a schema.
"""

import glob
import importlib
import pathlib

from cerberus import Validator


class DirectoryAwareValidator(Validator):
    """
    A Validator that can check if a field is a directory.
    """

    def _validate_is_directory(self, is_directory, field, value):
        """
        Checks if a string can be a pathlib.Path object.

        The rule's arguments are validated against this schema:
        {'type': 'boolean'}
        """
        if is_directory:
            try:
                if glob.has_magic(value):
                    self._error(field, "Must not contain glob characters")
            except TypeError as e:
                self._error(field, f"{e.args[0]}. Must be a string")
            else:
                try:
                    pathlib.Path(value).expanduser().resolve()
                except TypeError as e:
                    self._error(field, f"{e.args[0]}. Must be a string")


class GeneralSectionValidator(DirectoryAwareValidator):
    """A Validator for the general section of the configuration file"""


class PipelineSectionValidator(Validator):
    """
    Validator for pipeline configuration.

    See Also
    --------
    * https://cerberus-sanhe.readthedocs.io/customize.html#class-based-custom-validators
    """

    def _validate_is_qualname_or_script(self, is_qualname, field, value):
        """Test if a string is a Python qualname.

        The rule's arguments are validated against this schema:
        {'type': 'boolean'}
        """
        if is_qualname and not isinstance(value, str):
            self._error(field, "Must be a string")
        if is_qualname:
            if value.startswith("script://"):
                script_path = value.replace("script://", "")
                script_path = script_path.rsplit(":", 1)[0]
                try:
                    pathlib.Path(script_path).expanduser().resolve()
                except TypeError as e:
                    self._error(field, f"{e.args[0]}. Must be a string")
                if not pathlib.Path(script_path).expanduser().resolve().is_file():
                    self._error(field, "Must be a valid file path")
            else:
                parts = value.split(".")
                module_name, attr_name = ".".join(parts[:-1]), parts[-1]
                try:
                    module = importlib.import_module(module_name)
                    if not hasattr(module, attr_name):
                        self._error(field, "Must be a valid Python qualname")
                except (ImportError, ModuleNotFoundError):
                    self._error(field, "Must be a valid Python qualname")

    def _validate(self, document):
        super()._validate(document)
        if "steps" not in document and "uses" not in document:
            self._error(
                "document", 'At least one of "steps" or "uses" must be specified'
            )


class RuleSectionValidator(DirectoryAwareValidator):
    """Validator for rules configuration."""


GENERAL_SCHEMA = {
    "general": {
        "type": "dict",
        "allow_unknown": True,
        "schema": {
            "cmor_version": {
                "type": "string",
                "required": True,
                "allowed": [
                    "CMIP6",
                    "CMIP7",
                ],
            },
            "CV_Dir": {
                "type": "string",
                "required": True,
                "is_directory": True,
            },
            "CMIP_Tables_Dir": {
                "type": "string",
                "required": False,  # Not required for CMIP7
                "is_directory": True,
            },
            "CMIP7_DReq_metadata": {
                "type": "string",
                "required": False,  # Required only for CMIP7
                "is_directory": False,
            },
        },
    },
}
"""dict : Schema for validating general configuration."""

GENERAL_VALIDATOR = GeneralSectionValidator(GENERAL_SCHEMA)
"""Validator : Validator for general configuration."""


PIPELINES_SCHEMA = {
    "pipelines": {
        "type": "list",
        "schema": {
            "type": "dict",
            "schema": {
                "name": {"type": "string", "required": False},
                "uses": {"type": "string", "excludes": "steps"},
                "steps": {
                    "type": "list",
                    "excludes": "uses",
                    "schema": {"type": "string", "is_qualname_or_script": True},
                },
            },
        },
    },
}
"""dict : Schema for validating pipelines configuration."""

PIPELINES_VALIDATOR = PipelineSectionValidator(PIPELINES_SCHEMA)
"""Validator : Validator for pipelines configuration."""

RULES_SCHEMA = {
    "rules": {
        "type": "list",
        "schema": {
            "type": "dict",
            "allow_unknown": True,
            "schema": {
                "name": {"type": "string", "required": False},
                "cmor_variable": {
                    "type": "string",
                    "required": False,
                },  # Not required if compound_name provided
                "compound_name": {
                    "type": "string",
                    "required": False,
                },  # CMIP7 compound name
                "model_variable": {"type": "string", "required": False},
                "input_type": {
                    "type": "string",
                    "required": False,
                    "allowed": [
                        "xr.DataArray",
                        "xr.Dataset",
                    ],
                },
                "input_source": {
                    "type": "string",
                    "required": False,
                    "allowed": [
                        "xr_tutorial",
                    ],
                },
                "inputs": {
                    "type": "list",
                    "schema": {
                        "type": "dict",  # Each item in the list must be a dictionary
                        "schema": {  # Define the required keys in the dictionary
                            "path": {"type": "string", "required": True},
                            "pattern": {"type": "string", "required": True},
                            # Add more keys and their types as needed
                        },
                    },
                    "required": True,
                },
                "enabled": {"type": "boolean", "required": False},
                "description": {"type": "string", "required": False},
                "pipelines": {
                    "type": "list",
                    # FIXME(PG): Should cross-check with pipelines.
                    "schema": {"type": "string"},
                },
                "cmor_unit": {"type": "string", "required": False},
                "model_unit": {"type": "string", "required": False},
                "file_timespan": {"type": "string", "required": False},
                "variant_label": {
                    "type": "string",
                    "required": True,
                    "regex": r"^r\d+i\d+p\d+f\d+$",
                },
                "source_id": {"type": "string", "required": True},
                "output_directory": {
                    "type": "string",
                    "required": True,
                    "is_directory": True,
                },
                "institution_id": {
                    "type": "string",
                    "required": False,
                },  # Fixed typo, required for CMIP7
                "instition_id": {
                    "type": "string",
                    "required": False,
                },  # Keep for backward compatibility (typo)
                "experiment_id": {"type": "string", "required": True},
                "adjust_timestamp": {"type": "string", "required": False},
                "further_info_url": {"type": "string", "required": False},
                # "model_component" examples:
                # aerosol, atmos, land, landIce, ocnBgchem, ocean, seaIce
                "model_component": {
                    "type": "string",
                    "required": False,
                },  # Not required if compound_name provided
                "realm": {
                    "type": "string",
                    "required": False,
                },  # CMIP7 alternative to model_component
                "grid_label": {"type": "string", "required": True},
                "array_order": {"type": "list", "required": False},
<<<<<<< HEAD
                # CMIP7-specific fields
                "frequency": {
                    "type": "string",
                    "required": False,
                },  # Can come from compound_name
                "table_id": {
                    "type": "string",
                    "required": False,
                },  # Can come from compound_name
                "grid": {"type": "string", "required": False},  # Grid description
                "nominal_resolution": {
                    "type": "string",
                    "required": False,
                },  # Model resolution
=======
                "time_units": {
                    "type": "string",
                    "required": False,
                    "regex": (
                        r"^\s*(days|hours|minutes|seconds|milliseconds|microseconds|nanoseconds)"
                        r"\s+since\s+\d{4}-\d{2}-\d{2}(\s+\d{2}:\d{2}:\d{2}(.\d+)?)?\s*$"
                    ),
                },
                "time_calendar": {
                    "type": "string",
                    "required": False,
                    "allowed": [
                        "standard",
                        "gregorian",
                        "proleptic_gregorian",
                        "noleap",
                        "365_day",
                        "all_leap",
                        "366_day",
                        "360_day",
                        "julian",
                        "none",
                    ],
                },
>>>>>>> ff98b030
            },
        },
    },
}
"""dict : Schema for validating rules configuration."""
RULES_VALIDATOR = RuleSectionValidator(RULES_SCHEMA)<|MERGE_RESOLUTION|>--- conflicted
+++ resolved
@@ -234,7 +234,6 @@
                 },  # CMIP7 alternative to model_component
                 "grid_label": {"type": "string", "required": True},
                 "array_order": {"type": "list", "required": False},
-<<<<<<< HEAD
                 # CMIP7-specific fields
                 "frequency": {
                     "type": "string",
@@ -249,7 +248,7 @@
                     "type": "string",
                     "required": False,
                 },  # Model resolution
-=======
+                # Time coordinate fields
                 "time_units": {
                     "type": "string",
                     "required": False,
@@ -274,7 +273,6 @@
                         "none",
                     ],
                 },
->>>>>>> ff98b030
             },
         },
     },
