import copy
import glob
import json
import re
from enum import Enum
from pathlib import Path
from typing import Union

from .frequency import CMIP_FREQUENCIES, Frequency
from .logging import logger


class IgnoreTableFiles(Enum):
    """Table files to ignore when reading from a directory."""

    CV_TEST = "CMIP6_CV_test.json"
    COORDINATE = "CMIP6_coordinate.json"
    CV = "CMIP6_CV.json"
    FORMULA_TERMS = "CMIP6_formula_terms.json"
    GRIDS = "CMIP6_grids.json"
    INPUT_EXAMPLE = "CMIP6_input_example.json"


class DataRequestVariable:
    """A variable in a particular DataRequest"""

    def __init__(
        self,
        variable_id,
        unit,
        description,
        time_method,
        table,
        frequency,
        realms,
        standard_name,
        cell_methods,
        cell_measures,
    ):
        self.variable_id = variable_id
        self.unit = unit
        self.description = description
        self.time_method = time_method
        self.tables = [table]
        self.frequencies = [frequency]
        self.realms = realms
        self.standard_name = standard_name
        self.cell_methods = [cell_methods]
        self.cell_measures = [cell_measures]

    @classmethod
    def from_table_var_entry(cls, var_entry):
        return cls(
            var_entry.variable_id,
            var_entry.unit,
            var_entry.description,
            var_entry.time_method,
            var_entry.table,
            var_entry.frequency_name,
            var_entry.realms,
            var_entry.standard_name,
            var_entry.cell_methods,
            var_entry.cell_measures,
        )

    def clone(self):
        return copy.deepcopy(self)

    def merge_table_var_entry(self, var_entry):
        # breakpoint()
        self.tables.append(var_entry.table)
        self.frequencies.append(var_entry.frequency_name)
        self.cell_methods.append(
            var_entry.cell_methods
        )  # some variables have different entries for cell_methods for different tables
        self.cell_measures.append(
            var_entry.cell_measures
        )  # some variables have different entries for cell_measures for different tables

    @property
    def table_ids(self) -> list[str]:
        return [t.table_id for t in self.tables]

    def frequency_in_table(self, table_id):
        try:
            i = self.table_ids().index(table_id)
        except ValueError:
            raise ValueError(
                f"variable_id '{self.variable_id}' is not associated with table_id '{table_id}', available table_id(s): {', '.join(self.table_ids)}"
            )
        return self.frequencies[i]

    def cell_methods_in_table(self, table_id):
        try:
            i = self.table_ids().index(table_id)
        except ValueError:
            raise ValueError(
                f"variable_id '{self.variable_id}' is not associated with table_id '{table_id}', available table_id(s): {', '.join(self.table_ids)}"
            )
        return self.cell_methods[i]

    def cell_measures_in_table(self, table_id):
        try:
            i = self.table_ids().index(table_id)
        except ValueError:
            raise ValueError(
                f"variable_id '{self.variable_id}' is not associated with table_id '{table_id}', available table_id(s): {', '.join(self.table_ids)}"
            )
        return self.cell_measures[i]

    def depluralize(self):
        self.table = self.tables[0]
        self.frequency = self.frequencies[0]
        self.cell_method = self.cell_methods[0]
        self.cell_measure = self.cell_measures[0]

    # def __iter__(self):
    #     yield DataRequestVariableStub.from_drv(self)

    def __str__(self):
        return f"{self.variable_id} '{self.unit}' [{' '.join(self.frequencies)}] [{' '.join([t.table_id for t in self.tables])}]"

    def __repr__(self):
        return f"""{self.__class__.__name__}(
                {self.variable_id},
                {self.unit},
                {self.description},
                {self.tables},
                {self.frequencies},
                {self.realms},
                {self.standard_name},
                {self.cell_methods},
                {self.cell_measures})"""


# class DataRequestVariableStub(DataRequestVariable):
#     @classmethod
#     def from_drv(cls, drv):
#         obj = cls(
#             drv.variable_id,
#             drv.unit,
#             drv.description,
#             drv.time_method,
#             drv.table,
#             drv.frequency,
#             drv.realms,
#             drv.standard_name,
#             drv.cell_method,
#             drv.cell_measure,
#         )
#         obj.depluralize()
#         return obj


class DataRequest:
    """Represents a data request with associated metadata."""

<<<<<<< HEAD
    # # NOTE(PG): Inherited from Ruby Seamore, not needed for now.
    # @staticmethod
    # def approx_interval_for_table(table_id):
    #     return CMIP_FREQUENCIES[table_id]
=======
    @staticmethod
    def approx_interval_for_table(table_id):
        return CMIP_FREQUENCIES[table_id]
>>>>>>> 4c61f1e9

    def __init__(self, paths: list[Union[str, Path]]):
        """
        Parameters
        ----------
        paths : list of str or Path
            Paths to the data request table files.
        """
        self.tables = [DataRequestTable(path) for path in paths]
        for x in self.tables:
            if self.tables[0].version != x.version:
                raise ValueError(
                    f"tables have different data request versions ({self.tables[0].version}@{self.tables[0].path} vs {x.version}@{x.path})"
                )
        self.tables = sorted(self.tables, key=lambda x: x.table_id)
        # Merge variables with identical variable_id and frequency which may appear in multiple tables
        _vars = []
        for t in self.tables:
            for var in t.variable_entries.values():
                _vars.append(var)
        _vars = sorted(
            _vars,
            key=lambda v: f"{v.variable_id} {v.unit} {v.time_method} {v.table.approx_interval} {v.table.table_id}",
        )

        merged_vars = []
        for v in _vars:
            matches = self._find_matching_var_for_merge(v, merged_vars)
            if matches:
                for mv in matches:
                    mv.merge_table_var_entry(v)
            else:
                merged_vars.append(DataRequestVariable.from_table_var_entry(v))

        self.variables = merged_vars

    @staticmethod
    def _find_matching_var_for_merge(
        v: DataRequestVariable, merged_vars: list[DataRequestVariable]
    ) -> list[DataRequestVariable]:
        condition_attrs = ["variable_id", "unit", "time_method"]
        matches = []
        for mv in merged_vars:
            if v.variable_id == mv.variable_id:
                if v.variable_id == "tos":
                    logger.debug("variable_id match")
                    # breakpoint()
            if all(getattr(v, attr) == getattr(mv, attr) for attr in condition_attrs):
                matches.append(mv)
        return matches

    @classmethod
    def from_tables_dir(cls, path):
        ignore_files = [f"{path}/{file.value}" for file in IgnoreTableFiles]
        eligible_files = glob.glob(f"{path}/CMIP6_*.json")
        eligible_files = [f for f in eligible_files if f not in ignore_files]

        if not eligible_files:
            raise ValueError(f"no eligible json tables found at path <{path}>")

        return cls(eligible_files)

    def find(self, variable_id, frequency_name):
        """
        This method finds a variable in the list of variables based on the variable_id and frequency_name.

        Parameters
        ----------
        variable_id : str
            The ID of the variable to find.
        frequency_name : str
            The name of the frequency to find.

        Returns
        -------
        The found variable, or None if no variable was found.
        """
        return next(
            (
                v
                for v in self.variables
                if variable_id == v.variable_id and frequency_name in v.frequencies
            ),
            None,
        )

    def find_variable_id_in_table_id(self, variable_id, table_id):
        """
        This method finds a variable in the list of variables based on the variable_id and table_id.

        Parameters
        ----------
        variable_id : str
            The ID of the variable to find.
        table_id : str
            The ID of the table to find.

        Returns
        -------
        The found variable, or None if no variable was found.
        """
        return next(
            (
                v
                for v in self.variables
                if variable_id == v.variable_id and table_id in v.table_ids
            ),
            None,
        )

    @property
    def variable_ids(self):
        """
        Returns
        -------
        list
            A list of variable IDs from the variables property.
        """
        return [v.variable_id for v in self.variables]

    @property
    def version(self):
        """
        Returns
        -------
        str
            The version of the first table in the tables property.
        """
        return self.tables[0].version

    @property
    def table_ids(self):
        """
        Returns
        -------
        list
            A list of table IDs from the tables property.
        """
        return [t.table_id for t in self.tables]

    def __str__(self):
        s = f"=== {self.version} ===\n"
        for v in self.variables:
            s += f"{v}\n"
        return s


class TableVarEntry:
    """Represents a variable entry in a data request table with associated metadata."""

    def __init__(self, variable_entry_key, variable_dict, table):
        self.variable_id = variable_entry_key
        self._data = variable_dict
        self.table = table
        self.frequency_name = self._data["frequency"]
        self.time_method = Frequency.for_name(self.frequency_name).time_method
        self.unit = self._data["units"]
        self.description = self._data["comment"]
        self.realms = self._data["modeling_realm"].split(" ")
        self.standard_name = self._data["standard_name"]
        self.cell_methods = self._data["cell_methods"]
        self.cell_measures = self._data["cell_measures"]


class DataRequestTable:
    """Represents a data request table with associated metadata."""

    def __init__(self, path: Union[str, Path] = None):
        """
        Parameters
        ----------
        path : str or Path
            Path to the data request table file.

        Raises
        ------
        ValueError
            If the data request file does not contain a Header section with mip_era or table_id.
        """
        self._path = path
        with open(path) as f:
            self._data = json.load(f)
        self._header_sanity_checks()
        self._assign_variable_entries()

        match = re.match(r"Table (?P<table_id>\w+)$", self._data["Header"]["table_id"])
        if not match:
            raise ValueError(f"Cannot determine table_id: <{path}>")
        self.table_id = match.group("table_id")

    def __repr__(self):
        return f"{self.__class__.__name__}({self._path})"

    def __str__(self):
        return f"{self.table_id} ({self.version}, loaded from {self._path})"

    def _header_sanity_checks(self):
        if "Header" not in self._data:
            raise ValueError("Data request file does not contain a Header section")
        if "table_id" not in self._data["Header"]:
            raise ValueError("Data request file does not contain a table_id")
        if "mip_era" not in self._data["Header"]:
            raise ValueError("Data request file does not contain a mip_era")

    def _assign_variable_entries(self):
        self._variable_entries = {}
        for variable_key, variable_dict in self._data["variable_entry"].items():
            self._variable_entries[variable_key] = TableVarEntry(
                variable_key, variable_dict, self
            )

    @property
    def frequencies(self):
        """Frequencies described by this data request table."""
        frequencies = []
        for variable_dict in self._data["variable_entry"].values():
            if "frequency" in variable_dict:
                frequencies.append(variable_dict["frequency"])
        return set(frequencies)

    @property
    def variable_ids(self):
        """Variable IDs in this data request table."""
        return sorted(list(self._data["variable_entry"].keys()))

    @property
    def variable_entries(self):
        return self._variable_entries

    @property
    def version(self):
        return self._data["Header"]["data_specs_version"]

    @property
    def approx_interval(self):
        """Approximate interval of the data request in days."""
        return self._data["Header"]["approx_interval"]<|MERGE_RESOLUTION|>--- conflicted
+++ resolved
@@ -155,16 +155,9 @@
 class DataRequest:
     """Represents a data request with associated metadata."""
 
-<<<<<<< HEAD
-    # # NOTE(PG): Inherited from Ruby Seamore, not needed for now.
-    # @staticmethod
-    # def approx_interval_for_table(table_id):
-    #     return CMIP_FREQUENCIES[table_id]
-=======
     @staticmethod
     def approx_interval_for_table(table_id):
         return CMIP_FREQUENCIES[table_id]
->>>>>>> 4c61f1e9
 
     def __init__(self, paths: list[Union[str, Path]]):
         """
