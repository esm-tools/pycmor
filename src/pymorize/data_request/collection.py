import json
import pathlib
from abc import abstractmethod
from enum import Enum
from importlib.resources import files
from typing import Dict

import deprecation

from ..utils import download_json_tables_from_url, list_files_in_directory
from .factory import MetaFactory
from .table import CMIP6DataRequestTable, CMIP7DataRequestTable, DataRequestTable
from .variable import CMIP7DataRequestVariable


class DataRequest(metaclass=MetaFactory):
    @classmethod
    @abstractmethod
    def from_tables(cls, tables: Dict[str, DataRequestTable]) -> "DataRequest":
        """Create a DataRequest from a dictionary of tables."""
        raise NotImplementedError

    @classmethod
    @abstractmethod
    def from_directory(cls, directory: str) -> "DataRequest":
        """Create a DataRequest from a directory of tables."""
        raise NotImplementedError

    @classmethod
    @abstractmethod
    def from_git(cls, url: str, branch: str = "master") -> "DataRequest":
        """Create a DataRequest from a git repository."""
        raise NotImplementedError

    @classmethod
    @deprecation.deprecated(details="Use from_directory instead.")
    @abstractmethod
    def from_tables_dir(cls, directory: str) -> "DataRequest":
        """Create a DataRequest from a directory of tables."""
        raise NotImplementedError


class CMIP7DataRequest(DataRequest):
    GIT_URL = "https://github.com/CMIP-Data-Request/CMIP7_DReq_Software/"
    """str: The URL of the CMIP7 data request repository."""

    def __init__(
        self,
        tables: Dict[str, DataRequestTable],
        variables: Dict[str, CMIP7DataRequestVariable] = None,
    ):
        self.tables = tables
        self.variables = variables

    @classmethod
    def from_json_file(cls, jfile: str) -> "CMIP7DataRequest":
        """Creates a CMIP7DataRequest instance from a single JSON file"""
        # At the moment, we assume that this file is the "all_vars_info" file
        with open(jfile, "r") as f:
            data = json.load(f)
        return cls.from_all_var_info(data)

    @classmethod
    def from_vendored_json(cls):
        _all_var_info = files("pymorize.data.cmip7").joinpath("all_var_info.json")
        all_var_info = json.load(open(_all_var_info, "r"))
        return cls.from_all_var_info(all_var_info)

    @classmethod
    def from_all_var_info(cls, data):
        tables = {}
        variables = {}
        table_ids = set(k.split(".")[0] for k in data["Compound Name"].keys())
        for table_id in table_ids:
            table = CMIP7DataRequestTable.from_all_var_info(table_id, data)
            tables[table_id] = table
<<<<<<< HEAD
        for var_name, var_dict in data["Compound Name"].items():
            variables[var_name] = CMIP7DataRequestVariable.from_dict(var_dict)

=======
            for variable in table.variables:
                variable.table_header = table.header
                variables[variable.variable_id] = variable
>>>>>>> 85b0a340
        return cls(tables, variables)

    @classmethod
    def from_tables(cls, tables: Dict[str, DataRequestTable]) -> "CMIP7DataRequest":
        for table in tables.values():
            if not isinstance(table, DataRequestTable):
                raise ValueError("All tables must be instances of DataRequestTable.")
        return cls(tables)

    @classmethod
    def from_directory(cls, directory: str) -> "CMIP7DataRequest":
        """Creates the CMIP7 data request from a directory"""
        directory = pathlib.Path(directory)
        for file in directory.iterdir():
            # We assume that the directory contains only 1 JSON file, the "all_vars_info" file
            if file.is_file() and file.suffix == ".json":
                return cls.from_json_file(file)

    @classmethod
    @deprecation.deprecated(details="Use from_directory instead.")
    def from_tables_dir(cls, directory: str) -> "CMIP7DataRequest":
        return cls.from_directory(directory)


class CMIP6DataRequest(DataRequest):

    GIT_URL = "https://github.com/PCMDI/cmip6-cmor-tables/"
    """str: The URL of the CMIP6 data request repository."""

    _IGNORE_TABLE_FILES = [
        "CMIP6_CV_test.json",
        "CMIP6_coordinate.json",
        "CMIP6_CV.json",
        "CMIP6_formula_terms.json",
        "CMIP6_grids.json",
        "CMIP6_input_example.json",
    ]
    """List[str]: Table files to ignore when reading from a directory."""

    def __init__(
        self,
        tables: Dict[str, CMIP6DataRequestTable],
        flattable_variables: bool = True,
        include_table_headers_in_variables: bool = True,
    ):
        """
        Create a CMIP6DataRequest instance.

        Parameters
        ----------
        tables : Dict[str, DataRequestTable]
            A dictionary of tables.
        flattable_variables: bool, optional
            Whether or not to "flatten" tables by key, generating a unique key for each
            variable. This is composed of the table_id and variable_id. Default is True.
        include_table_headers_in_variables: bool, optional
            Whether or not to include the table header in the variable object. Default is False.
        """
        self.tables = tables
        self.variables = {}
        for table in tables.values():
            for variable in table.variables:
                if flattable_variables:
                    var_key = f"{table.table_id}.{variable.variable_id}"
                else:
                    var_key = variable.variable_id
                if include_table_headers_in_variables:
                    variable.table_header = table.header
                self.variables[var_key] = variable

    @classmethod
    def from_tables(cls, tables: Dict[str, DataRequestTable]) -> "CMIP6DataRequest":
        for table in tables.values():
            if not isinstance(table, DataRequestTable):
                raise ValueError("All tables must be instances of DataRequestTable.")
        return cls(tables)

    @classmethod
    def from_directory(cls, directory: str) -> "CMIP6DataRequest":
        tables = {}
        directory = pathlib.Path(directory)
        for file in directory.iterdir():
            if file.is_file() and file.suffix == ".json":
                if file.name in cls._IGNORE_TABLE_FILES:
                    continue
                table = CMIP6DataRequestTable.from_json_file(file)
                tables[table.table_id] = table

        for table in tables.values():
            if table in CMIP6IgnoreTableFiles.values():
                tables.pop(table)  # Remove the table from the dictionary

        return cls(tables)

    @classmethod
    def from_git(cls, url: str = None, branch: str = "main") -> "CMIP6DataRequest":
        if url is None:
            url = cls.GIT_URL
        raw_url = f"{url}/{branch}/Tables".replace(
            "github.com", "raw.githubusercontent.com"
        )
        # Something for parsing the tables at the URL
        tables = list_files_in_directory(url, "Tables", branch=branch)
        # Something for downloading
        dir = download_json_tables_from_url(raw_url, tables)
        return cls.from_directory(dir)

    @classmethod
    @deprecation.deprecated(details="Use from_directory instead.")
    def from_tables_dir(cls, directory: str) -> "CMIP6DataRequest":
        return cls.from_directory(directory)

    @classmethod
    def from_variables(cls, variables: Dict[str, Dict[str, str]]) -> "CMIP6DataRequest":
        tables = {}
        instance = cls(tables)
        instance.variables = variables
        return instance


class CMIP6IgnoreTableFiles(Enum):
    """Table files to ignore when reading from a directory."""

    CV_TEST = "CMIP6_CV_test.json"
    COORDINATE = "CMIP6_coordinate.json"
    CV = "CMIP6_CV.json"
    FORMULA_TERMS = "CMIP6_formula_terms.json"
    GRIDS = "CMIP6_grids.json"
    INPUT_EXAMPLE = "CMIP6_input_example.json"

    @classmethod
    def values(cls):
        return [item.value for item in cls]<|MERGE_RESOLUTION|>--- conflicted
+++ resolved
@@ -74,15 +74,9 @@
         for table_id in table_ids:
             table = CMIP7DataRequestTable.from_all_var_info(table_id, data)
             tables[table_id] = table
-<<<<<<< HEAD
-        for var_name, var_dict in data["Compound Name"].items():
-            variables[var_name] = CMIP7DataRequestVariable.from_dict(var_dict)
-
-=======
             for variable in table.variables:
                 variable.table_header = table.header
                 variables[variable.variable_id] = variable
->>>>>>> 85b0a340
         return cls(tables, variables)
 
     @classmethod
