--- conflicted
+++ resolved
@@ -162,9 +162,6 @@
 
 @dataclass
 class CMIP7DataRequestTableHeader(DataRequestTableHeader):
-<<<<<<< HEAD
-    _data_specs_version: Version = Version.parse("1", optional_minor_and_patch=True)
-=======
     ############################################################################
     # Attributes without known defaults:
     _table_id: str
@@ -203,14 +200,11 @@
     # is on GitHub: https://github.com/CMIP-Data-Request/CMIP7_DReq_Software/tree/v1.0
     # Tag was created on: 22 Nov 2024
     _table_date: pendulum.Date = pendulum.Date(2024, 11, 22)
->>>>>>> 85b0a340
 
     @property
     def data_specs_version(self) -> Version:
         return self._data_specs_version
 
-<<<<<<< HEAD
-=======
     @property
     def cmor_version(self) -> Version:
         return self._cmor_version
@@ -307,7 +301,6 @@
             return 365.0
         raise ValueError(f"Frequency {frequency} not recognized.")
 
->>>>>>> 85b0a340
 
 @dataclass
 class CMIP6DataRequestTableHeader(DataRequestTableHeader):
@@ -604,11 +597,7 @@
         if all_var_info is None:
             _all_var_info = files("pymorize.data.cmip7").joinpath("all_var_info.json")
             all_var_info = json.load(open(_all_var_info, "r"))
-<<<<<<< HEAD
-        header = all_var_info["Header"]
-=======
         header = CMIP7DataRequestTableHeader.from_all_var_info(table_name, all_var_info)
->>>>>>> 85b0a340
         variables = []
         for var_name, var_dict in all_var_info["Compound Name"].items():
             if var_dict["cmip6_cmor_table"] == table_name:
