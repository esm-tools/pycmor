import os
import pathlib
import sys
from importlib import resources

import pkg_resources
import rich_click as click
import yaml
from click_loguru import ClickLoguru
from dask.distributed import Client
from rich.traceback import install as rich_traceback_install
from streamlit.web import cli as stcli

from . import _version, dev_utils
from .cmorizer import CMORizer
from .logging import logger
from .ssh_tunnel import ssh_tunnel_cli
<<<<<<< HEAD
=======
from .validate import PIPELINES_VALIDATOR, RULES_VALIDATOR
>>>>>>> 8efbd63f

MAX_FRAMES = int(os.environ.get("PYMORIZE_ERROR_MAX_FRAMES", 3))
"""
str: The maximum number of frames to show in the traceback if there is an error. Default to 3
"""
# install rich traceback
rich_traceback_install(show_locals=True, max_frames=MAX_FRAMES)

VERSION = _version.get_versions()["version"]

# global constants
LOG_FILE_RETENTION = 3
NAME = "pymorize"
# define the CLI
click_loguru = ClickLoguru(
    NAME,
    VERSION,
    retention=LOG_FILE_RETENTION,
    # log_dir_parent="tests/data/logs",
    timer_log_level="info",
)


# FIXME(PG): Doesn't work as intended :-(
def pymorize_cli_group(func):
    """
    Decorator to add the click_loguru logging options to a click group
    """
    func = click_loguru.logging_options(func)
    func = click.group()(func)
    func = click_loguru.stash_subcommand()(func)
    func = click.version_option(
        version=VERSION, prog_name="Pymorize - Make CMOR Simple"
    )(func)
    return func


def find_subcommands():
    """
    Finds CLI Subcommands for installed pymorize plugins
    """
    discovered_subcommands = {
        entry_point.name: {
            "plugin_name": entry_point.module_name.split(".")[0],
            "callable": entry_point.load(),
        }
        for entry_point in pkg_resources.iter_entry_points("pymorize.cli_subcommands")
    }
    return discovered_subcommands


@click_loguru.logging_options
@click.group(name="pymorize", help="Pymorize - Makes CMOR Simple (or Great Again!)")
@click_loguru.stash_subcommand()
@click.version_option(version=VERSION, prog_name=NAME)
def cli(verbose, quiet, logfile, profile_mem):
    return 0


################################################################################
################################################################################
################################################################################

################################################################################
# Direct Commands
################################################################################


@cli.command()
@click_loguru.init_logger()
@click.argument("config_file", type=click.Path(exists=True))
def process(config_file):
    logger.info(f"Processing {config_file}")
    with open(config_file, "r") as f:
        cfg = yaml.safe_load(f)
    cmorizer = CMORizer.from_dict(cfg)
    client = Client(cmorizer._cluster)
    cmorizer.process()


@cli.command()
@click_loguru.init_logger()
def table_explorer():
    logger.info("Launching table explorer...")
    with resources.path("pymorize", "webapp.py") as webapp_path:
        sys.argv = ["streamlit", "run", str(webapp_path)]
        stcli.main()


################################################################################
# SUBCOMMANDS
################################################################################
@click_loguru.logging_options
@click.group()
@click_loguru.stash_subcommand()
@click.version_option(version=VERSION, prog_name=NAME)
def validate(verbose, quiet, logfile, profile_mem):
    return 0


@click_loguru.logging_options
@click.group()
@click_loguru.stash_subcommand()
@click.version_option(version=VERSION, prog_name=NAME)
def develop(verbose, quiet, logfile, profile_mem):
    return 0


################################################################################
################################################################################
################################################################################

################################################################################
# COMMANDS FOR develop
################################################################################


@develop.command()
@click_loguru.logging_options
@click_loguru.init_logger()
@click.argument("directory", type=click.Path(exists=True))
@click.argument("output_file", type=click.File("w"), required=False, default=None)
def ls(directory, output_file, verbose, quiet, logfile, profile_mem):
    yaml_str = dev_utils.ls_to_yaml(directory)
    # Append to beginning of output file
    if output_file is not None:
        output_file.write(f"# Created with: pymorize develop ls {directory}\n")
        output_file.write(yaml_str)
    return 0


################################################################################
################################################################################
################################################################################

################################################################################
# COMMANDS FOR validate
################################################################################


@validate.command()
@click_loguru.logging_options
@click_loguru.init_logger()
@click.argument("config_file", type=click.Path(exists=True))
def config(config_file, verbose, quiet, logfile, profile_mem):
    logger.info(f"Checking if a CMORizer can be built from {config_file}")
    with open(config_file, "r") as f:
        cfg = yaml.safe_load(f)
        if "pipelines" in cfg:
            pipelines = cfg["pipelines"]
            PIPELINES_VALIDATOR.validate({"pipelines": pipelines})
        if "rules" in cfg:
            rules = cfg["rules"]
            RULES_VALIDATOR.validate({"rules": rules})
        if not PIPELINES_VALIDATOR.errors and not RULES_VALIDATOR.errors:
            logger.success(
                f"Configuration {config_file} is valid for both rules and pipelines!"
            )
        for key, error in {
            **PIPELINES_VALIDATOR.errors,
            **RULES_VALIDATOR.errors,
        }.items():
            logger.error(f"{key}: {error}")


@validate.command()
@click_loguru.logging_options
@click_loguru.init_logger()
@click.argument("config_file", type=click.Path(exists=True))
@click.argument("table_name", type=click.STRING)
def table(config_file, table_name, verbose, quiet, logfile, profile_mem):
    logger.info(f"Processing {config_file}")
    with open(config_file, "r") as f:
        cfg = yaml.safe_load(f)
        cmorizer = CMORizer.from_dict(cfg)
        cmorizer.check_rules_for_table(table_name)


@validate.command()
@click_loguru.logging_options
@click_loguru.init_logger()
@click.argument("config_file", type=click.Path(exists=True))
@click.argument("output_dir", type=click.STRING)
def directory(config_file, output_dir, verbose, quiet, logfile, profile_mem):
    logger.info(f"Processing {config_file}")
    with open(config_file, "r") as f:
        cfg = yaml.safe_load(f)
        cmorizer = CMORizer.from_dict(cfg)
        cmorizer.check_rules_for_output_dir(output_dir)


################################################################################
################################################################################
################################################################################


def main():
    for entry_point_name, entry_point in find_subcommands().items():
        cli.add_command(entry_point["callable"], name=entry_point_name)
    cli.add_command(validate)
    cli.add_command(develop)
    cli.add_command(ssh_tunnel_cli, name="ssh-tunnel")
    cli(auto_envvar_prefix="PYMORIZE")


if __name__ == "__main__":
    sys.exit(main())<|MERGE_RESOLUTION|>--- conflicted
+++ resolved
@@ -15,10 +15,7 @@
 from .cmorizer import CMORizer
 from .logging import logger
 from .ssh_tunnel import ssh_tunnel_cli
-<<<<<<< HEAD
-=======
 from .validate import PIPELINES_VALIDATOR, RULES_VALIDATOR
->>>>>>> 8efbd63f
 
 MAX_FRAMES = int(os.environ.get("PYMORIZE_ERROR_MAX_FRAMES", 3))
 """
