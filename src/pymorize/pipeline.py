"""
Pipeline of the data processing steps.
"""

from datetime import timedelta

import randomname
from prefect import flow
from prefect.cache_policies import INPUTS, TASK_SOURCE
from prefect.tasks import Task, task_input_hash
from prefect_dask import DaskTaskRunner

from .caching import generate_cache_key
from .logging import add_to_report_log, logger
from .utils import get_callable, get_callable_by_name


class Pipeline:
    def __init__(
        self,
        *args,
        name=None,
        workflow_backend="prefect",
        dask_cluster=None,
        cache_expiration=None,
    ):
        self._steps = args
        self.name = name or randomname.get_name()
        self._workflow_backend = workflow_backend
        self._cluster = dask_cluster

        if cache_expiration is None:
            self._cache_expiration = timedelta(days=1)
        else:
            if isinstance(cache_expiration, timedelta):
                self._cache_expiration = cache_expiration
            else:
                raise TypeError("Cache expiration must be a timedelta!")

        if self._workflow_backend == "prefect":
            self._prefectize_steps()

    def __str__(self):
        name_header = f"Pipeline: {self.name}"
        name_uline = "-" * len(name_header)
        step_header = "steps"
        step_uline = "-" * len(step_header)
        r_val = [name_header, name_uline, step_header, step_uline]
        for i, step in enumerate(self.steps):
            r_val.append(f"[{i+1}/{len(self.steps)}] {step.__name__}")
        return "\n".join(r_val)

    def assign_cluster(self, cluster):
        logger.debug("Assinging cluster to this pipeline")
        self._cluster = cluster

    def _prefectize_steps(self):
        # Turn all steps into Prefect tasks:
        prefect_tasks = []
        for i, step in enumerate(self._steps):
            logger.debug(
                f"[{i+1}/{len(self._steps)}] Converting step {step.__name__} to Prefect task."
            )
            prefect_tasks.append(
                Task(
                    fn=step,
                    cache_key_fn=generate_cache_key,
                    cache_expiration=self._cache_expiration,
                    cache_policy=TASK_SOURCE + INPUTS,
                )
            )

        self._steps = prefect_tasks

    @property
    def steps(self):
        return self._steps

    def run(self, data, rule_spec):
        if self._workflow_backend == "native":
            return self._run_native(data, rule_spec)
        elif self._workflow_backend == "prefect":
            return self._run_prefect(data, rule_spec)
        else:
            raise ValueError("Invalid workflow backend!")

    def _run_native(self, data, rule_spec):
        for step in self.steps:
            data = step(data, rule_spec)
        return data

    def _run_prefect(self, data, rule_spec):
        logger.debug(
            f"Dynamically creating workflow with DaskTaskRunner using {self._cluster=}..."
        )
        cmor_name = rule_spec.get("cmor_name")
        rule_name = rule_spec.get("name", cmor_name)

        @flow(
            flow_run_name=f"{self.name} - {rule_name}",
            description=f"{rule_spec.get('description', '')}",
            task_runner=DaskTaskRunner(address=self._cluster.scheduler_address),
            on_completion=[self.on_completion],
            on_failure=[self.on_failure],
        )
        def dynamic_flow(data, rule_spec):
            return self._run_native(data, rule_spec)

        return dynamic_flow(data, rule_spec)

    @staticmethod
    @add_to_report_log
    def on_completion(flow, flowrun, state):
        logger.success("Success...\n")
        logger.success(f"{flow=}\n")
        logger.success(f"{flowrun=}\n")
        logger.success(f"{state=}\n")
        logger.success("Good job! :-) \n")

    @staticmethod
    @add_to_report_log
    def on_failure(flow, flowrun, state):
        logger.error("Failure...\n")
        logger.error(f"{flow=}\n")
        logger.error(f"{flowrun=}\n")
        logger.error(f"{state=}\n")
        logger.error("Better luck next time :-( \n")

    @classmethod
    def from_list(cls, steps, name=None, **kwargs):
        return cls(*steps, name=name, **kwargs)

    @classmethod
    def from_qualname_list(cls, qualnames: list, name=None, **kwargs):
        return cls.from_list(
            [get_callable_by_name(name) for name in qualnames], name=name, **kwargs
        )

    @classmethod
    def from_callable_strings(cls, step_strings: list, name=None, **kwargs):
        return cls.from_list(
            [get_callable(name) for name in step_strings], name=name, **kwargs
        )

    @classmethod
    def from_dict(cls, data):
        if "uses" in data and "steps" in data:
            raise ValueError("Cannot have both 'uses' and 'steps' to create a pipeline")
        if "uses" in data:
            # FIXME(PG): This is bad. What if I need to pass arguments to the constructor?
            return get_callable_by_name(data["uses"])(
                name=data.get("name"), cache_expiration=data.get("cache_expiration")
            )
        if "steps" in data:
            return cls.from_callable_strings(
                data["steps"],
                name=data.get("name"),
                cache_expiration=data.get("cache_expiration"),
            )
        raise ValueError("Pipeline data must have 'uses' or 'steps' key")


class FrozenPipeline(Pipeline):
    """
    The FrozenPipeline class is a subclass of the Pipeline class. It is designed to have a fixed set of steps
    that cannot be modified, hence the term "frozen". The specific steps are defined as a class-level constant
    and cannot be customized, only the name of the pipeline can be customized.

    Parameters
    ----------
    *args
        Variable length argument list. Not used in this class, but included for compatibility with parent.
    name : str, optional
        The name of the pipeline. If not provided, it defaults to None.

    Attributes
    ----------
    STEPS : tuple
        A tuple containing the steps of the pipeline. This is a class-level attribute and cannot be modified.
    """

    NAME = "FrozenPipeline"
    STEPS = ()

    @property
    def steps(self):
        return self._steps

    @steps.setter
    def steps(self, value):
        raise AttributeError("Cannot set steps on a FrozenPipeline")

    def __init__(self, name=NAME):
        steps = [get_callable_by_name(name) for name in self.STEPS]
        super().__init__(*steps, name=name)


class DefaultPipeline(FrozenPipeline):
    """
    The DefaultPipeline class is a subclass of the Pipeline class. It is designed to be a general-purpose pipeline
    for data processing. It includes steps for loading data and handling unit conversion. The specific steps are fixed
    and cannot be customized, only the name of the pipeline can be customized.

    Parameters
    ----------
    name : str, optional
        The name of the pipeline. If not provided, it defaults to "pymorize.pipeline.DefaultPipeline".
    """

    STEPS = (
        "pymorize.gather_inputs.load_mfdataset",
        "pymorize.generic.get_variable",
        "pymorize.timeaverage.compute_average",
        "pymorize.units.handle_unit_conversion",
        "pymorize.caching.manual_checkpoint",
        "pymorize.generic.trigger_compute",
        "pymorize.generic.show_data",
        "pymorize.files.save_dataset",
    )
<<<<<<< HEAD
    NAME = "pymorize.pipeline.DefaultPipeline"
=======

    def __init__(self, name="pymorize.pipeline.DefaultPipeline", **kwargs):
        steps = [get_callable_by_name(name) for name in self.STEPS]
        super().__init__(*steps, name=name, **kwargs)
>>>>>>> e9374233


class TestingPipeline(FrozenPipeline):
    """
    The TestingPipeline class is a subclass of the Pipeline class. It is designed for testing purposes. It includes
    steps for loading data fake data, performing a logic step, and saving data. The specific steps are fixed and
    cannot be customized, only the name of the pipeline can be customized.

    Parameters
    ----------
    name : str, optional
        The name of the pipeline. If not provided, it defaults to "pymorize.pipeline.TestingPipeline".

    Warning
    -------
    An internet connection is required to run this pipeline, as the load_data step fetches data from the internet.
    """

    __test__ = False  # Prevent pytest from thinking this is a test, as the class name starts with test.

    STEPS = (
        "pymorize.generic.dummy_load_data",
        "pymorize.generic.dummy_logic_step",
        "pymorize.generic.dummy_save_data",
    )
<<<<<<< HEAD
    NAME = "pymorize.pipeline.TestingPipeline"
=======

    def __init__(self, name="pymorize.pipeline.TestingPipeline", **kwargs):
        steps = [get_callable_by_name(name) for name in self.STEPS]
        super().__init__(*steps, name=name, **kwargs)
>>>>>>> e9374233
<|MERGE_RESOLUTION|>--- conflicted
+++ resolved
@@ -216,15 +216,9 @@
         "pymorize.generic.trigger_compute",
         "pymorize.generic.show_data",
         "pymorize.files.save_dataset",
-    )
-<<<<<<< HEAD
+    )    
     NAME = "pymorize.pipeline.DefaultPipeline"
-=======
-
-    def __init__(self, name="pymorize.pipeline.DefaultPipeline", **kwargs):
-        steps = [get_callable_by_name(name) for name in self.STEPS]
-        super().__init__(*steps, name=name, **kwargs)
->>>>>>> e9374233
+
 
 
 class TestingPipeline(FrozenPipeline):
@@ -250,11 +244,4 @@
         "pymorize.generic.dummy_logic_step",
         "pymorize.generic.dummy_save_data",
     )
-<<<<<<< HEAD
     NAME = "pymorize.pipeline.TestingPipeline"
-=======
-
-    def __init__(self, name="pymorize.pipeline.TestingPipeline", **kwargs):
-        steps = [get_callable_by_name(name) for name in self.STEPS]
-        super().__init__(*steps, name=name, **kwargs)
->>>>>>> e9374233
