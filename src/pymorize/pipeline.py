"""
Pipeline of the data processing steps.
"""

import randomname
from prefect import flow
from prefect.tasks import Task
from prefect_dask import DaskTaskRunner

<<<<<<< HEAD
from .logging import add_to_report_log, logger
from .utils import get_callable_by_name
=======
from .logging import logger
from .utils import get_callable, get_callable_by_name
>>>>>>> 773f0df0


class Pipeline:
    def __init__(self, *args, name=None, workflow_backend="prefect", dask_cluster=None):
        self._steps = args
        self.name = name or randomname.get_name()
        self._workflow_backend = workflow_backend
        self._cluster = dask_cluster

        if self._workflow_backend == "prefect":
            self._prefectize_steps()

    def __str__(self):
        name_header = f"Pipeline: {self.name}"
        name_uline = "-" * len(name_header)
        step_header = "steps"
        step_uline = "-" * len(step_header)
        r_val = [name_header, name_uline, step_header, step_uline]
        for i, step in enumerate(self.steps):
            r_val.append(f"[{i+1}/{len(self.steps)}] {step.__name__}")
        return "\n".join(r_val)

    def assign_cluster(self, cluster):
        logger.debug("Assinging cluster to this pipeline")
        self._cluster = cluster

    def _prefectize_steps(self):
        # Turn all steps into Prefect tasks:
        prefect_tasks = []
        for i, step in enumerate(self._steps):
            logger.debug(
                f"[{i+1}/{len(self._steps)}] Converting step {step.__name__} to Prefect task."
            )
            prefect_tasks.append(Task(step))

        self._steps = prefect_tasks

    @property
    def steps(self):
        return self._steps

    def run(self, data, rule_spec):
        if self._workflow_backend == "native":
            return self._run_native(data, rule_spec)
        elif self._workflow_backend == "prefect":
            return self._run_prefect(data, rule_spec)
        else:
            raise ValueError("Invalid workflow backend!")

    def _run_native(self, data, rule_spec):
        for step in self.steps:
            data = step(data, rule_spec)
        return data

    def _run_prefect(self, data, rule_spec):
        logger.debug(
            f"Dynamically creating workflow with DaskTaskRunner using {self._cluster=}..."
        )
        cmor_name = rule_spec.get("cmor_name")
        rule_name = rule_spec.get("name", cmor_name)

        @flow(
            flow_run_name=f"{self.name} - {rule_name}",
            description=f"{rule_spec.get('description', '')}",
            task_runner=DaskTaskRunner(address=self._cluster.scheduler_address),
            on_completion=[self.on_completion],
            on_failure=[self.on_failure],
        )
        def dynamic_flow(data, rule_spec):
            return self._run_native(data, rule_spec)

        return dynamic_flow(data, rule_spec)

    @staticmethod
    @add_to_report_log
    def on_completion(flow, flowrun, state):
        logger.success("Success...\n")
        logger.success(f"{flow=}\n")
        logger.success(f"{flowrun=}\n")
        logger.success(f"{state=}\n")
        logger.success("Good job! :-) \n")

    @staticmethod
    @add_to_report_log
    def on_failure(flow, flowrun, state):
        logger.error("Failure...\n")
        logger.error(f"{flow=}\n")
        logger.error(f"{flowrun=}\n")
        logger.error(f"{state=}\n")
        logger.error("Better luck next time :-( \n")

    @classmethod
    def from_list(cls, steps, name=None):
        return cls(*steps, name=name)

    @classmethod
    def from_qualname_list(cls, qualnames: list, name=None):
        return cls.from_list(
            [get_callable_by_name(name) for name in qualnames], name=name
        )

    @classmethod
    def from_callable_strings(cls, step_strings: list, name=None):
        return cls.from_list([get_callable(name) for name in step_strings], name=name)

    @classmethod
    def from_dict(cls, data):
        if "uses" in data and "steps" in data:
            raise ValueError("Cannot have both 'uses' and 'steps' to create a pipeline")
        if "uses" in data:
            # FIXME(PG): This is bad. What if I need to pass arguments to the constructor?
            return get_callable_by_name(data["uses"])(name=data.get("name"))
        if "steps" in data:
            return cls.from_callable_strings(data["steps"], name=data.get("name"))
        raise ValueError("Pipeline data must have 'uses' or 'steps' key")


class FrozenPipeline(Pipeline):
    """
    The FrozenPipeline class is a subclass of the Pipeline class. It is designed to have a fixed set of steps
    that cannot be modified, hence the term "frozen". The specific steps are defined as a class-level constant
    and cannot be customized, only the name of the pipeline can be customized.

    Parameters
    ----------
    *args
        Variable length argument list. Not used in this class, but included for compatibility with parent.
    name : str, optional
        The name of the pipeline. If not provided, it defaults to None.

    Attributes
    ----------
    STEPS : tuple
        A tuple containing the steps of the pipeline. This is a class-level attribute and cannot be modified.
    """

    @property
    def steps(self):
        return self._steps

    @steps.setter
    def steps(self, value):
        raise AttributeError("Cannot set steps on a FrozenPipeline")


class DefaultPipeline(FrozenPipeline):
    """
    The DefaultPipeline class is a subclass of the Pipeline class. It is designed to be a general-purpose pipeline
    for data processing. It includes steps for loading data and handling unit conversion. The specific steps are fixed
    and cannot be customized, only the name of the pipeline can be customized.

    Parameters
    ----------
    name : str, optional
        The name of the pipeline. If not provided, it defaults to "pymorize.pipeline.DefaultPipeline".
    """

    STEPS = (
        "pymorize.gather_inputs.load_mfdataset",
        "pymorize.generic.get_variable",
        "pymorize.timeaverage.compute_average",
        "pymorize.units.handle_unit_conversion",
        "pymorize.generic.trigger_compute",
        "pymorize.generic.show_data",
        "pymorize.files.save_dataset",
    )

    def __init__(self, name="pymorize.pipeline.DefaultPipeline"):
        steps = [get_callable_by_name(name) for name in self.STEPS]
        super().__init__(*steps, name=name)


class TestingPipeline(FrozenPipeline):
    """
    The TestingPipeline class is a subclass of the Pipeline class. It is designed for testing purposes. It includes
    steps for loading data fake data, performing a logic step, and saving data. The specific steps are fixed and
    cannot be customized, only the name of the pipeline can be customized.

    Parameters
    ----------
    name : str, optional
        The name of the pipeline. If not provided, it defaults to "pymorize.pipeline.TestingPipeline".

    Warning
    -------
    An internet connection is required to run this pipeline, as the load_data step fetches data from the internet.
    """

    __test__ = False  # Prevent pytest from thinking this is a test, as the class name starts with test.

    STEPS = (
        "pymorize.generic.dummy_load_data",
        "pymorize.generic.dummy_logic_step",
        "pymorize.generic.dummy_save_data",
    )

    def __init__(self, name="pymorize.pipeline.TestingPipeline"):
        steps = [get_callable_by_name(name) for name in self.STEPS]
        super().__init__(*steps, name=name)<|MERGE_RESOLUTION|>--- conflicted
+++ resolved
@@ -7,13 +7,8 @@
 from prefect.tasks import Task
 from prefect_dask import DaskTaskRunner
 
-<<<<<<< HEAD
 from .logging import add_to_report_log, logger
-from .utils import get_callable_by_name
-=======
-from .logging import logger
 from .utils import get_callable, get_callable_by_name
->>>>>>> 773f0df0
 
 
 class Pipeline:
