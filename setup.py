--- conflicted
+++ resolved
@@ -50,12 +50,9 @@
         "rich-click",
         "versioneer",
         "xarray",
-<<<<<<< HEAD
+        "streamlit",
         "flox",
         "numbagg",
-=======
-        "streamlit",
->>>>>>> 587820f1
     ],
     extras_require={
         "dev": [
