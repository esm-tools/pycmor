import os
import re
from pathlib import Path

import pytest

from tests.utils.constants import TEST_ROOT

pytest_plugins = [
    "tests.fixtures.CMIP_Tables_Dir",
    "tests.fixtures.CV_Dir",
    "tests.fixtures.config_files",
    "tests.fixtures.configs",
    "tests.fixtures.environment",
    "tests.fixtures.example_data.fesom_2p6_pimesh",
    "tests.fixtures.example_data.pi_uxarray",
    "tests.fixtures.fake_data.fesom_mesh",
    "tests.fixtures.fake_filesystem",
    "tests.fixtures.sample_rules",
<<<<<<< HEAD
    "tests.fixtures.config_files",
    "tests.fixtures.CV_Dir",
    "tests.fixtures.CMIP_Tables_Dir",
    "tests.fixtures.data_requests",
=======
>>>>>>> ebf53e72
]


@pytest.hookimpl(tryfirst=True)
def pytest_collection_modifyitems(config, items):
    for item in items:
        if item.fspath and item.fspath.ext == ".py":
            item.add_marker(pytest.mark.doctest)


@pytest.fixture(autouse=True)
def pathlib_doctest_directive(doctest_namespace):
    """Replace PosixPath/WindowsPath with Path in doc-test output."""
    doctest_namespace["Path"] = Path

    def path_replace(output):
        """Replace platform-specific Path output with generic Path in doc-tests."""
        return re.sub(r"(PosixPath|WindowsPath)\((.*?)\)", r"Path(\2)", output)

    doctest_namespace["path_replace"] = path_replace


def pytest_unconfigure(config):
    """Remove all JSON files containing 'pipeline' in their name."""
    for file in os.listdir():
        if "pipeline" in file and file.endswith(".json"):
            os.remove(file)<|MERGE_RESOLUTION|>--- conflicted
+++ resolved
@@ -17,13 +17,10 @@
     "tests.fixtures.fake_data.fesom_mesh",
     "tests.fixtures.fake_filesystem",
     "tests.fixtures.sample_rules",
-<<<<<<< HEAD
     "tests.fixtures.config_files",
     "tests.fixtures.CV_Dir",
     "tests.fixtures.CMIP_Tables_Dir",
     "tests.fixtures.data_requests",
-=======
->>>>>>> ebf53e72
 ]
 
 
